import pytest

import kornia
import kornia.testing as utils  # test utils
<<<<<<< HEAD
from test.common import device
=======
from kornia.geometry import pi
from test.common import device_type
>>>>>>> f62e944a

import torch
from torch.autograd import gradcheck
from torch.testing import assert_allclose


class TestAdjustSaturation:
    def test_saturation_one(self, device):
        data = torch.tensor([[[.5, .5],
                              [.5, .5]],

                             [[.5, .5],
                              [.5, .5]],

                             [[.25, .25],
                              [.25, .25]]])  # 3x2x2

        data = data.to(device)
        expected = data.clone()

        f = kornia.color.AdjustSaturation(1.)
        assert_allclose(f(data), expected)

    def test_saturation_one_batch(self):
        data = torch.tensor([[[[.5, .5],
                               [.5, .5]],

                              [[.5, .5],
                               [.5, .5]],

                              [[.25, .25],
                               [.25, .25]]],

                             [[[.5, .5],
                               [.5, .5]],

                              [[.5, .5],
                               [.5, .5]],

                              [[.25, .25],
                               [.25, .25]]]])  # 2x3x2x2

        expected = data
        f = kornia.color.AdjustSaturation(torch.ones(2))
        assert_allclose(f(data), expected)

    def test_gradcheck(self):
        batch_size, channels, height, width = 2, 3, 4, 5
        img = torch.rand(batch_size, channels, height, width)
        img = utils.tensor_to_gradcheck_var(img)  # to var
        assert gradcheck(kornia.adjust_saturation, (img, 2.),
                         raise_exception=True)


class TestAdjustHue:
    def test_hue_one(self, device):
        data = torch.tensor([[[.5, .5],
                              [.5, .5]],

                             [[.5, .5],
                              [.5, .5]],

                             [[.25, .25],
                              [.25, .25]]])  # 3x2x2

<<<<<<< HEAD
        data = data.to(device)
        expected = data.clone()

        f = kornia.color.AdjustHue(1.)
=======
        expected = data
        f = kornia.color.AdjustHue(0.)
>>>>>>> f62e944a
        assert_allclose(f(data), expected)

    def test_hue_one_batch(self):
        data = torch.tensor([[[[.5, .5],
                               [.5, .5]],

                              [[.5, .5],
                               [.5, .5]],

                              [[.25, .25],
                               [.25, .25]]],

                             [[[.5, .5],
                               [.5, .5]],

                              [[.5, .5],
                               [.5, .5]],

                              [[.25, .25],
                               [.25, .25]]]])  # 2x3x2x2

        expected = data
        f = kornia.color.AdjustHue(torch.tensor([0, 0]))
        assert_allclose(f(data), expected)

    def test_hue_flip_batch(self):
        data = torch.tensor([[[[.5, .5],
                               [.5, .5]],

                              [[.5, .5],
                               [.5, .5]],

                              [[.25, .25],
                               [.25, .25]]],

                             [[[.5, .5],
                               [.5, .5]],

                              [[.5, .5],
                               [.5, .5]],

                              [[.25, .25],
                               [.25, .25]]]])  # 2x3x2x2

        f = kornia.color.AdjustHue(torch.tensor([-pi, pi]))
        result = f(data)
        assert_allclose(result, result.flip(0))

    def test_gradcheck(self):
        batch_size, channels, height, width = 2, 3, 4, 5
        img = torch.rand(batch_size, channels, height, width)
        img = utils.tensor_to_gradcheck_var(img)  # to var
        assert gradcheck(kornia.adjust_hue, (img, 2.),
                         raise_exception=True)


class TestAdjustGamma:
    def test_gamma_zero(self, device):
        data = torch.tensor([[[1., 1.],
                              [1., 1.]],

                             [[.5, .5],
                              [.5, .5]],

                             [[.25, .25],
                              [.25, .25]]])  # 3x2x2

        data = data.to(device)
        expected = torch.ones_like(data)

        f = kornia.color.AdjustGamma(0.)
        assert_allclose(f(data), expected)

    def test_gamma_one(self, device):
        data = torch.tensor([[[1., 1.],
                              [1., 1.]],

                             [[.5, .5],
                              [.5, .5]],

                             [[.25, .25],
                              [.25, .25]]])  # 3x2x2

        data = data.to(device)
        expected = data.clone()

        f = kornia.color.AdjustGamma(1.)
        assert_allclose(f(data), expected)

    def test_gamma_one_gain_two(self, device):
        data = torch.tensor([[[1., 1.],
                              [1., 1.]],

                             [[.5, .5],
                              [.5, .5]],

                             [[.25, .25],
                              [.25, .25]]])  # 3x2x2

        expected = torch.tensor([[[1., 1.],
                                  [1., 1.]],

                                 [[1., 1.],
                                  [1., 1.]],

                                 [[.5, .5],
                                  [.5, .5]]])  # 3x2x2

        data = data.to(device)
        expected = expected.to(device)

        f = kornia.color.AdjustGamma(1., 2.)
        assert_allclose(f(data), expected)

    def test_gamma_two(self, device):
        data = torch.tensor([[[1., 1.],
                              [1., 1.]],

                             [[.5, .5],
                              [.5, .5]],

                             [[.25, .25],
                              [.25, .25]]])  # 3x2x2

        expected = torch.tensor([[[1., 1.],
                                  [1., 1.]],

                                 [[.25, .25],
                                  [.25, .25]],

                                 [[.0625, .0625],
                                  [.0625, .0625]]])  # 3x2x2

        data = data.to(device)
        expected = expected.to(device)

        f = kornia.color.AdjustGamma(2.)
        assert_allclose(f(data), expected)

<<<<<<< HEAD
    def test_gradcheck(self, device):
=======
    def test_gamma_two_batch(self):
        data = torch.tensor([[[[1., 1.],
                               [1., 1.]],

                              [[.5, .5],
                               [.5, .5]],

                              [[.25, .25],
                               [.25, .25]]],

                             [[[1., 1.],
                               [1., 1.]],

                              [[.5, .5],
                               [.5, .5]],

                              [[.25, .25],
                               [.25, .25]]]])  # 2x3x2x2

        expected = torch.tensor([[[[1., 1.],
                                   [1., 1.]],

                                  [[.25, .25],
                                   [.25, .25]],

                                  [[.0625, .0625],
                                   [.0625, .0625]]],

                                 [[[1., 1.],
                                   [1., 1.]],

                                  [[.25, .25],
                                   [.25, .25]],

                                  [[.0625, .0625],
                                   [.0625, .0625]]]])  # 2x3x2x2

        f = kornia.color.AdjustGamma(torch.tensor([2., 2.]), gain=torch.ones(2))
        assert_allclose(f(data), expected)

    def test_gradcheck(self):
>>>>>>> f62e944a
        batch_size, channels, height, width = 2, 3, 4, 5
        img = torch.ones(batch_size, channels, height, width)
        img = img.to(device)
        img = utils.tensor_to_gradcheck_var(img)  # to var
        assert gradcheck(kornia.adjust_gamma, (img, 1., 2.),
                         raise_exception=True)


class TestAdjustContrast:
    def test_factor_zero(self, device):
        # prepare input data
        data = torch.tensor([[[1., 1.],
                              [1., 1.]],

                             [[.5, .5],
                              [.5, .5]],

                             [[.25, .25],
                              [.25, .25]]])  # 3x2x2

        data = data.to(device)
        expected = torch.zeros_like(data)

        f = kornia.color.AdjustContrast(0.)

        assert_allclose(f(data), expected)

    def test_factor_one(self, device):
        # prepare input data
        data = torch.tensor([[[1., 1.],
                              [1., 1.]],

                             [[.5, .5],
                              [.5, .5]],

                             [[.25, .25],
                              [.25, .25]]])  # 3x2x2
        data = data.to(device)
        expected = data.clone()

        f = kornia.color.AdjustContrast(1.)

        assert_allclose(f(data), expected)

    def test_factor_two(self, device):
        # prepare input data
        data = torch.tensor([[[1., 1.],
                              [1., 1.]],

                             [[.5, .5],
                              [.5, .5]],

                             [[.25, .25],
                              [.25, .25]]])  # 3x2x2

        expected = torch.tensor([[[1., 1.],
                                  [1., 1.]],

                                 [[1., 1.],
                                  [1., 1.]],

                                 [[.5, .5],
                                  [.5, .5]]])  # 3x2x2

        data = data.to(device)
        expected = expected.to(device)

        f = kornia.color.AdjustContrast(2.)

        assert_allclose(f(data), expected)

    def test_factor_tensor(self, device):
        # prepare input data
        data = torch.tensor([[[1., 1.],
                              [1., 1.]],

                             [[.5, .5],
                              [.5, .5]],

                             [[.25, .25],
                              [.25, .25]],

                             [[.5, .5],
                              [.5, .5]]])  # 4x2x2

        expected = torch.tensor([[[0., 0.],
                                  [0., 0.]],

                                 [[.5, .5],
                                  [.5, .5]],

                                 [[.375, .375],
                                  [.375, .375]],

                                 [[1., 1.],
                                  [1., 1.]]])  # 4x2x2

        factor = torch.tensor([0, 1, 1.5, 2])

        data = data.to(device)
        expected = expected.to(device)
        factor = factor.to(device)

        f = kornia.color.AdjustContrast(factor)
        assert_allclose(f(data), expected)

    def test_factor_tensor_color(self, device):
        # prepare input data
        data = torch.tensor([[[[1., 1.],
                               [1., 1.]],

                              [[.5, .5],
                               [.5, .5]],

                              [[.25, .25],
                               [.25, .25]]],

                             [[[0., 0.],
                               [0., 0.]],

                              [[.3, .3],
                               [.3, .3]],

                              [[.6, .6],
                               [.6, .6]]]])  # 2x3x2x2

        expected = torch.tensor([[[[1., 1.],
                                   [1., 1.]],

                                  [[.5, .5],
                                   [.5, .5]],

                                  [[.25, .25],
                                   [.25, .25]]],

                                 [[[0., 0.],
                                   [0., 0.]],

                                  [[.6, .6],
                                   [.6, .6]],

                                  [[1., 1.],
                                   [1., 1.]]]])  # 2x3x2x2

        factor = torch.tensor([1, 2])

        data = data.to(device)
        expected = expected.to(device)
        factor = factor.to(device)

        f = kornia.color.AdjustContrast(factor)
        assert_allclose(f(data), expected)

    def test_factor_tensor_shape(self, device):
        # prepare input data
        data = torch.tensor([[[[1., 1., .5],
                               [1., 1., .5]],

                              [[.5, .5, .25],
                               [.5, .5, .25]],

                              [[.25, .25, .25],
                               [.6, .6, .3]]],

                             [[[0., 0., 1.],
                               [0., 0., .25]],

                              [[.3, .3, .4],
                               [.3, .3, .4]],

                              [[.6, .6, 0.],
                               [.3, .2, .1]]]])  # 2x3x2x3

        expected = torch.tensor([[[[1., 1., .75],
                                   [1., 1., .75]],

                                  [[.75, .75, .375],
                                   [.75, .75, .375]],

                                  [[.375, .375, .375],
                                   [.9, .9, .45]]],

                                 [[[0., 0., 1.],
                                   [0., 0., .5]],

                                  [[.6, .6, .8],
                                   [.6, .6, .8]],

                                  [[1., 1., 0.],
                                   [.6, .4, .2]]]])  # 2x3x2x3

        factor = torch.tensor([1.5, 2.])

        data = data.to(device)
        expected = expected.to(device)
        factor = factor.to(device)

        f = kornia.color.AdjustContrast(factor)
        assert_allclose(f(data), expected)

    def test_gradcheck(self, device):
        batch_size, channels, height, width = 2, 3, 4, 5
        img = torch.ones(batch_size, channels, height, width)
        img = img.to(device)
        img = utils.tensor_to_gradcheck_var(img)  # to var
        assert gradcheck(kornia.adjust_contrast, (img, 2.),
                         raise_exception=True)


class TestAdjustBrightness:
    def test_factor_zero(self, device):
        # prepare input data
        data = torch.tensor([[[1., 1.],
                              [1., 1.]],

                             [[.5, .5],
                              [.5, .5]],

                             [[.25, .25],
                              [.25, .25]]])  # 3x2x2

        data = data.to(device)
        expected = data.clone()

        f = kornia.color.AdjustBrightness(0.)
        assert_allclose(f(data), expected)

    def test_factor_one(self, device):
        # prepare input data
        data = torch.tensor([[[1., 1.],
                              [1., 1.]],

                             [[.5, .5],
                              [.5, .5]],

                             [[.25, .25],
                              [.25, .25]]])  # 3x2x2

        data = data.to(device)
        expected = torch.ones_like(data)

        f = kornia.color.AdjustBrightness(1.)
        assert_allclose(f(data), expected)

    def test_factor_minus(self, device):
        # prepare input data
        data = torch.tensor([[[1., 1.],
                              [1., 1.]],

                             [[.75, .75],
                              [.75, .75]],

                             [[.25, .25],
                              [.25, .25]]])  # 3x2x2

        expected = torch.tensor([[[.5, .5],
                                  [.5, .5]],

                                 [[.25, .25],
                                  [.25, .25]],

                                 [[0., 0.],
                                  [0., 0.]]])  # 3x2x2

        data = data.to(device)
        expected = expected.to(device)

        f = kornia.color.AdjustBrightness(-0.5)
        assert_allclose(f(data), expected)

    def test_factor_tensor(self, device):
        # prepare input data
        data = torch.tensor([[[1., 1.],
                              [1., 1.]],

                             [[.5, .5],
                              [.5, .5]],

                             [[.25, .25],
                              [.25, .25]],

                             [[.5, .5],
                              [.5, .5]]])  # 4x2x2

        factor = torch.tensor([0, 0.5, 0.75, 2])

        data = data.to(device)
        expected = torch.ones_like(data)
        factor = factor.to(device)

        f = kornia.color.AdjustBrightness(factor)
        assert_allclose(f(data), expected)

    def test_factor_tensor_color(self, device):
        # prepare input data
        data = torch.tensor([[[[1., 1.],
                               [1., 1.]],

                              [[.5, .5],
                               [.5, .5]],

                              [[.25, .25],
                               [.25, .25]]],

                             [[[0., 0.],
                               [0., 0.]],

                              [[.3, .3],
                               [.3, .3]],

                              [[.6, .6],
                               [.6, .6]]]])  # 2x3x2x2

        expected = torch.tensor([[[[1., 1.],
                                   [1., 1.]],

                                  [[.75, .75],
                                   [.75, .75]],

                                  [[.5, .5],
                                   [.5, .5]]],

                                 [[[.1, .1],
                                   [.1, .1]],

                                  [[.4, .4],
                                   [.4, .4]],

                                  [[.7, .7],
                                   [.7, .7]]]])  # 2x3x2x2

        factor = torch.tensor([0.25, 0.1])

        data = data.to(device)
        expected = expected.to(device)
        factor = factor.to(device)

        f = kornia.color.AdjustBrightness(factor)
        assert_allclose(f(data), expected)

    def test_gradcheck(self, device):
        batch_size, channels, height, width = 2, 3, 4, 5
        img = torch.ones(batch_size, channels, height, width)
        img = img.to(device)
        img = utils.tensor_to_gradcheck_var(img)  # to var
        assert gradcheck(kornia.adjust_brightness, (img, 2.),
                         raise_exception=True)<|MERGE_RESOLUTION|>--- conflicted
+++ resolved
@@ -2,12 +2,8 @@
 
 import kornia
 import kornia.testing as utils  # test utils
-<<<<<<< HEAD
+from kornia.geometry import pi
 from test.common import device
-=======
-from kornia.geometry import pi
-from test.common import device_type
->>>>>>> f62e944a
 
 import torch
 from torch.autograd import gradcheck
@@ -73,15 +69,10 @@
                              [[.25, .25],
                               [.25, .25]]])  # 3x2x2
 
-<<<<<<< HEAD
         data = data.to(device)
         expected = data.clone()
 
-        f = kornia.color.AdjustHue(1.)
-=======
-        expected = data
         f = kornia.color.AdjustHue(0.)
->>>>>>> f62e944a
         assert_allclose(f(data), expected)
 
     def test_hue_one_batch(self):
@@ -221,9 +212,6 @@
         f = kornia.color.AdjustGamma(2.)
         assert_allclose(f(data), expected)
 
-<<<<<<< HEAD
-    def test_gradcheck(self, device):
-=======
     def test_gamma_two_batch(self):
         data = torch.tensor([[[[1., 1.],
                                [1., 1.]],
@@ -265,7 +253,6 @@
         assert_allclose(f(data), expected)
 
     def test_gradcheck(self):
->>>>>>> f62e944a
         batch_size, channels, height, width = 2, 3, 4, 5
         img = torch.ones(batch_size, channels, height, width)
         img = img.to(device)
